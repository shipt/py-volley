--- conflicted
+++ resolved
@@ -15,15 +15,10 @@
 
 RUN poetry config virtualenvs.create false
 
-<<<<<<< HEAD
-COPY . /app/
-RUN pip3 install debugpy
-=======
 FROM base as prod
 RUN poetry install --no-dev
 COPY . /app/
 
 FROM base as dev
 RUN poetry install
-COPY . /app/
->>>>>>> f8d873d4
+COPY . /app/