

# ML Bundle Engine
The ML bundle engine is an event driven series of processes & queues. 
The engine consumes a Kafka message containing a list of orders from the bundle request topic, enriches the orders by calling various machine learning models, then using one or more optimization services to group the orders into bundles. The bundles are produced to another Kafka topic.

<<<<<<< HEAD
# Run locally
Acquire creds to pypi.shipt.com #ask-machine-learning
=======
## Run locally
1. Acquire creds to pypi.shipt.com #ask-machine-learning
>>>>>>> 05c8921f

2. Export these to your shell

```bash
export POETRY_HTTP_BASIC_SHIPT_USERNAME=your_username
export POETRY_HTTP_BASIC_SHIPT_PASSWORD=your_password
```

3. Ensure [docker](https://docs.docker.com/get-docker/) is installed in your local environment.

Start all services and data stores:

`make run` - this spins up all the components listed below along with local instances of Kafka, Redis, and Postgres all running in Docker.

- dummy_events: components/dummy_events.py - produces dummy kafka messages to an `input-topic` kafka
- features: components/feature_generator.py - reads from `input-topic` kafka, publishes to `triage` queue
- triage: components/triage.py - reads from `triage` queue, publishes to `optimizer` queue
- optimizer: components/optimizer.py - reads from `optimizer` queue, publishes to `collector` or back to `optimizer` queue
- fallback: components/fallback.py - reads from `fallback` queue, publishes to `collector` queue
- collector: components/collector.py - reads from `collector` queue and publishes to `publisher` table in postgres
- publisher: components/publisher.py - reads from the `publisher` table in postgre and produces to `output-topic` kafka
- dummy_consumer: components/dummy_consimer.py - reads from `output-topic` kafka and logs to stddout

Stop all services and data stores
`make stop`

## Simulating Staging Data

<<<<<<< HEAD
`make notebook` will spin up jupyer notebook. Open `./notebooks/publish_consume.ipynb`. Publish messages to the input topic and then consume data from the output topic.


# Components

Components get implemented as a function decorated with the `bundle_engine`. A component consumes from one queue and can publish to one or many queues. 

A component function takes in `input_object` of type: `ComponentMessage`, which is a Pydantic model that accepts extra attributes. This model defines the schema of messages on the INPUT_QUEUE. The component function can process and modify that object it meet its needs.

Components output a list of tuples, where the tuple is defined as `(<name_of_queue>, ComponentMessage)`.
 The returned component message type must agree with the type accepted by the queue you are publishing to.

### Generic Example:

Let's define three queues, `my_input`, `queue_a`, `queue_b` and assume `my_input` is a Kafka topic populated by some external service. Let's decide that `queue_a` is an RSMQ type and `queue_b` is a Postgres. We define these in `engine/config.yml`. Queues have `names`, which is how we reference them and `values`. The engine interacts with the queue using the value and components (developers) interact with queue using the `name`.

Queues also have a schema. These are defined by subclassing `engine.data_models.ComponentMessage`. `ComponentMessage` are Pydantic models that accept extra attributes. This means if you do not provide a strictly subclass to a `ComponentMessage`, the message will get passed through to your component as key-value pairs from a `dict` of message on the queue, and constructed via `ComponentMessage(**message)`. The location of the data model for a queue is defined as the value of the `schema` attribute in the config file.

```yml
# engine/config.yml
queues:
  - name: my_input
    value: "stg.bus.kafka.topic.name"
    type: kafka
    schema: components.data_models.InputMessage
  - name: queue_a
    value: queue_a
    type: rsmq
    schema: components.data_models.MessageA
  - name: queue_b
    value: name_of_table
    type: postgres
    schema: components.data_models.MessageA
```

As mentioned above, schemas for queue are defined by subclassing `ComponentMessage`.

```python
# components/data_models.py
from engine.data_models import ComponentMessage

class InputMessage(ComponentMessage):
    list_of_values: List[float]


class MessageA(ComponentMessage):
    mean_value: float

class MessageB(ComponentMessage):
    max_value: float
```

`my_component` is implemented below. It consumes from `my_input` and publishes to `queue_a` and `queue_b` (defined above).


```python
# components/my_component.py

import numpy as np

@bundle_engine(input_queue="my_input", output_queues=["queue_a", "queue_b"])
def my_component_function(input_object: ComponentMessage) -> List[(str, ComponentMessage)]
    """component function that computes some basics stats on a list of values
    
    Consumes from a queue named "my_input".
    Publishes to two queues, "queue_a", "queue_b"
    """

    # we can access the input models attributes like any other pydantic model
    mean_value = np.mean(input_object.list_of_values)

    # or convert to a dict
    input_dict = input_object.dict()
    max_value = max(input_object["list_of_values"])

    # queue_a expects an object of type MessageA
    output_a = MessageA(mean_value=mean_value)

    # queue_b expects an object of type MessageB
    output_b = MessageB(max_value=max_value)

    # send the messages to the specificed queues
    return [
        ("queue_a", output_a),
        ("queue_b", output_b)
    ]
```

Components are run as stand-alone workers.

```python
# main.py
from components import my_component_function
my_component_function()
```

Any be run by invoking the function.
```bash
python main.py
```

# TODO: Engine Design
## Queues

## Producers/Consumers
## Connectors

## Data Stores
=======
- `make notebook` will spin up jupyer notebook. Open `./notebooks/publish_consume.ipynb`. Publish messages to the input topic and then consume data from the output topic. You will need to acquire Kafka credentials from your team in order to publish and consume from Kafka.
>>>>>>> 05c8921f
<|MERGE_RESOLUTION|>--- conflicted
+++ resolved
@@ -4,22 +4,19 @@
 The ML bundle engine is an event driven series of processes & queues. 
 The engine consumes a Kafka message containing a list of orders from the bundle request topic, enriches the orders by calling various machine learning models, then using one or more optimization services to group the orders into bundles. The bundles are produced to another Kafka topic.
 
-<<<<<<< HEAD
 # Run locally
-Acquire creds to pypi.shipt.com #ask-machine-learning
-=======
-## Run locally
-1. Acquire creds to pypi.shipt.com #ask-machine-learning
->>>>>>> 05c8921f
+1. Install poetry with `pip install poetry` or following [poetry's official documentaton](https://python-poetry.org/docs/#osx--linux--bashonwindows-install-instructions)
 
-2. Export these to your shell
+2. Acquire creds to pypi.shipt.com #ask-machine-learning
+
+3. Export these to your shell
 
 ```bash
 export POETRY_HTTP_BASIC_SHIPT_USERNAME=your_username
 export POETRY_HTTP_BASIC_SHIPT_PASSWORD=your_password
 ```
 
-3. Ensure [docker](https://docs.docker.com/get-docker/) is installed in your local environment.
+4. Ensure [docker](https://docs.docker.com/get-docker/) is installed in your local environment.
 
 Start all services and data stores:
 
@@ -39,7 +36,6 @@
 
 ## Simulating Staging Data
 
-<<<<<<< HEAD
 `make notebook` will spin up jupyer notebook. Open `./notebooks/publish_consume.ipynb`. Publish messages to the input topic and then consume data from the output topic.
 
 
@@ -147,7 +143,4 @@
 ## Producers/Consumers
 ## Connectors
 
-## Data Stores
-=======
-- `make notebook` will spin up jupyer notebook. Open `./notebooks/publish_consume.ipynb`. Publish messages to the input topic and then consume data from the output topic. You will need to acquire Kafka credentials from your team in order to publish and consume from Kafka.
->>>>>>> 05c8921f
+## Data Stores