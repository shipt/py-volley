[![Build Status](https://drone.shipt.com/api/badges/shipt/volley/status.svg?ref=refs/heads/main)](https://drone.shipt.com/shipt/volley)

Forked from https://github.com/shipt/ml-bundle-engine. Provides an extensible interface to queues with built in support for Kafka and [RSMQ](https://github.com/mlasevich/PyRSMQ) (Redis Simple Message Queue).

# Installation

1. Acquire creds to pypi.shipt.com #ask-machine-learning or #ask-info-sec

2. Export these to your shell 

```bash
export POETRY_HTTP_BASIC_SHIPT_USERNAME=your_username
export POETRY_HTTP_BASIC_SHIPT_PASSWORD=your_password
```

3. Install from pypi.shipt.com
```bash
pip install py-volley \
  --extra-index-url=https://${POETRY_HTTP_BASIC_SHIPT_USERNAME}:${POETRY_HTTP_BASIC_SHIPT_PASSWORD}@pypi.shipt.com/simple
```

4. Run the pre-built exampe:
`docker-compose up --build`

- `./example/external_data_producer.py` publishes sample data to `input-topic` Kafka topic.
- `./example/input_worker.py` consumes from `input-topic` and publishes to `comp_1` RSMQ queue. 
- `./example/comp1.py` consumes from `comp_1` RSMQ and publishes to `output-topic` Kafka topic.
- `./example/external_data_consumer.py` consumes from `output-topic` and logs to console.

## Getting started

Components are implemented as a function decorated with an instance of the `volley.engine.Engine`. A component consumes from one queue and can publish to one or many queues.

A component function takes in `input_object` of type: `ComponentMessage`, which is a Pydantic model that accepts extra attributes. This model defines the schema of messages on the INPUT_QUEUE. The component function can process and modify that object to meet its needs.

Components output a list of tuples, where the tuple is defined as `(<name_of_queue>, ComponentMessage)`.
 The returned component message type must agree with the type accepted by the queue you are publishing to.

Below is a basic example that:
1) consumes from `input-topic` (a kafka topic).
2) evaluates the message from the queue
3) publishes a message to `output-topic` (also kafka topic)
4) Provides a path to a pydantic model that provides schema validation to both inputs and outputs.
5) Configures a dead-letter queue for any incoming messages that violate the specified schema.

```python
from typing import List, Tuple

from volley.engine import Engine
from volley.data_models import ComponentMessage

queue_config = {
    "input-topic": {
      "value": "stg.kafka.myapp.input",
      "type": "kafka",
      "schema": "example.data_models.InputMessage",  # for input validation
    },
    "output-topic": {
      "value": "stg.ds-marketplace.v1.my_kafka_topic_output",
      "type": "kafka",
      "schema": "example.data_models.OutputMessage",  # for output validation
    },
    "dead-letter-queue": {
      "value": "stg.kafka.myapp.dlq",
      "type": "kafka"
    }
}

engine = Engine(
<<<<<<< HEAD
  input_queue="input-topic",
  output_queues=["output-topic"],
=======
  app_name="my_volley_app",
  input_queue="input-queue",
  output_queues=["output-queue"],
>>>>>>> 7e21b9b5
  dead_letter_queue="dead-letter-queue",
  queue_config=queue_config
)

@eng.stream_app
def hello_world(msg: InputMessage) -> List[Tuple[str, OutputMessage]]:
  if msg.value > 0:
    out_value = "foo"
  else:
    out_value = "bar"
  
  out = ComponentMessage(hello=out_value)

  return [("output-topic", out)]
```

## Another Example:

By default Volley will read queue configuration from a specified yaml. Let's define three queues, `my_input`, `queue_a`, `queue_b` and assume `my_input` is a Kafka topic populated by some external service. Let's decide that `queue_a` is an RSMQ type and `queue_b` is a Postgres. We define these in `./volley_config.yml`. Queues have `names`, which is how we reference them, and `values`. The engine interacts with the queue using the `value` and components (developers) interact with queue using the `name`.

Queues also have a schema. These are defined by subclassing `engine.data_models.ComponentMessage`. `ComponentMessage` are Pydantic models that accept extra attributes. This means if you do not provide a strictly subclass to a `ComponentMessage`, the message will get passed through to your component as key-value pairs from a `dict` of message on the queue, and constructed via `ComponentMessage(**message)`. The location of the data model for a queue is defined as the value of the `schema` attribute in the config file.

```yml
# ./volley_config.yml
queues:
  - name: my_input
    value: "stg.bus.kafka.topic.name"
    type: kafka
    schema: components.data_models.InputMessage
  - name: queue_a
    value: queue_a
    type: rsmq
    schema: components.data_models.MessageA
  - name: queue_b
    value: name_of_table
    type: rsmq
    schema: components.data_models.MessageA
```

Reminder: schemas for a queue are defined by subclassing `ComponentMessage`.

```python
# ./components/data_models.py
from engine.data_models import ComponentMessage

class InputMessage(ComponentMessage):
    list_of_values: List[float]


class MessageA(ComponentMessage):
    mean_value: float

class MessageB(ComponentMessage):
    max_value: float
```


## A multi-output example

`my_component_function` is implemented below. It consumes from `my_input` and publishes to `queue_a` and `queue_b` (defined above in `./volley_config.yml`).


```python
# my_components/my_component.py
engine = Engine(
  app_name="my_volley_app",
  input_queue="my_input",
  output_queues=["queue_a", "queue_b"]
)


@engine.stream_app
def my_component_function(input_object: ComponentMessage) -> List[(str, ComponentMessage)]
    """component function that computes some basics stats on a list of values
    
    Consumes from a queue named "my_input".
    Publishes to two queues, "queue_a", "queue_b"
    """

    # we can access the input models attributes like any other pydantic model
    mean_value = sum(input_object.list_of_values)/len(input_object.list_of_values)

    # or convert to a dict
    input_dict = input_object.dict()
    max_value = max(input_object["list_of_values"])

    # queue_a expects an object of type MessageA
    output_a = MessageA(mean_value=mean_value)

    # queue_b expects an object of type MessageB
    output_b = MessageB(max_value=max_value)

    # send the messages to the specificed queues
    return [
        ("queue_a", output_a),
        ("queue_b", output_b)
    ]
```

## No output example:

A component is not required to output anywhere. A typical use case would be if the component is filtering messages off a stream, and only producing if the message meets certain criteria. To do this, simply return `None` from the component function.


```python
from volley.engine import Engine


engine = Engine(
  app_name="my_volley_app",
  input_queue="my_input",
  output_queues=["queue_a"]
)


@engine.stream_app
def my_component_function(input_object: ComponentMessage) -> Optional[List[Tuple[str, ComponentMessage]]]:
    """component function that filters messages off a stream.
    
    Consumes from a queue named "my_input".
    Conditionally publishes to "queue_a" if the mean value is above 2
    """
    mean_value = sum(input_object.list_of_values)/len(input_object.list_of_values)

    if mean_value > 2:
      # queue_a expects an object of type MessageA
      output_a = MessageA(mean_value=mean_value)
      return [("queue_a", output_a)]
    else:
      return None
```

A component can also produce nothing.

```python
@engine.stream_app
def my_component_function(input_object: ComponentMessage) -> None:
    print(input_object.list_of_values)
    return None
```

## Running a worker component
Components are run as stand-alone workers.

```python
# main.py
from my_components import my_component_function
my_component_function()
```

And are run by invoking the function.
```bash
python main.py
```

# Engine

The engine itself is a python decorator that wraps a component worker and runs as headless services. The engine interacts with `Connectors`, `QueueMessages`, and the component function that it wraps.

On initialization:
- setup connections to the queues using the connectors specified by the components inputs and outputs
- determines the data schema required by the component

Once the engine has initialized, it will continuously poll the input queue for new messages. When it receives a message, it will process the message and pass it to the wrapped component function. It takes the output of the component function and produces it to the output queues. It will repeat this process until terminated.

## Connectors

Connectors are specific implementations of producers and consumers for a data store. There are currently connectors implemented for pyRSMQ and Kafka. 

Consumers and producers handle converting the `QueueMessage` objects to whichever data type and serialization is implemented in the specfic queue. For example, the pyRSMQ implementation stores messages as `JSON`, so the pyRSMQ producer converts the message in `QueueMessage` to JSON, then places the message on the queue. Likewise, pyRMSQ consumer read from JSON and convert to `QueueMessage`.

Components consume from one queue and produce to zero or many queues. Volley consumers and produces adhere to a consistent interface to conduct the following operations on any of the supported queues. These interfaces are designed in [Consumer and Producer](./volley/connectors/base.py) base classes.

Producers:

- `produce` - place a message on the queue.

- `shutdown` - gracefully disconnect the producer.

Consumers:

- `consume` - pull a message off the queue.

- `delete` - delete a message on the queue.

- `on_fail` - operation to conduct if a component worker fails processing a message. For example, place the message back on the queue, rollback a transaction, etc.

- `shutdown` - gracefully disconnect the consumer.

## Supported Connectors

Queues are the broker and backend that handle messages. Volley has connectors for two types of queue: 
- [pyRSMQ](https://github.com/mlasevich/PyRSMQ) is the python implementation of the [RSMQ](https://github.com/smrchy/rsmq) project. It is lightweight but full featured message queue system built on Redis. It provides clean interface to producing and consuming messages from a queue. It only supports strict FIFO - you cannot modify or update a message on the queue once it is produced. The number of messages that can exist in the queue is limited by the amount of memory available to Redis.

- Kafka - Volley's integration with Kafka is built on [confluent_kafka](https://docs.confluent.io/platform/current/clients/confluent-kafka-python/html/index.html) and [pyshipt-streams](https://github.com/shipt/pyshipt-streams)

Supported connectors are specified in `volley_config.yml` by name.

```yml
- name: main_queue
  value: main_rsmq_queue
  type: rsmq
  schema: volley.data_models.ComponentMessage
```

# Extending Connectors with Plugins

Users can write their own connectors as needed. This is done by subclassing `volley.connects.base.Consumer|Producer`, then registering the connectors in `volley_config.yml`, along with the queue they are intended to connect to. The configuration below specifies an example connetor defined in `example.plugins.my_plugin` in the `MyPGProducer` and `MyPGConsumer` classes.

```yml
- name: postgres_queue
  value: pg_queue_table
  type: postgres
  schema: volley.data_models.ComponentMessage
  producer: example.plugins.my_plugin.MyPGProducer
  consumer: example.plugins.my_plugin.MyPGConsumer
```

# CI / CD

See `.drone.yml` for test gates. A Semantic tagged release triggers a build and publish to pypi.shipt.com.

# Testing

`make test.unit` Runs unit tests on individual components with mocked responses dependencies external to the code. Docker is not involved in this process.

`make test.integration` Runs an "end-to-end" test against the example project in `./example`. The tests validate messages make it through all supported connectors and queus, plus a user defined connector plugin (postgres).

# Metrics

Volley exports selected [Prometheus metrics](https://prometheus.io/docs/concepts/metric_types/) on all workers.

All metrics contain the label `volley_app` which is directly tied to the `app_name` parameter passed in when initializing `volley.engine.Engine()`.

### `messages_consumed_count` - [Counter](https://prometheus.io/docs/concepts/metric_types/#counter) 
- increments each time a message is consumed by the worker.
- Labels:
  - `status` : `success|fail`. If the worker consumes a message, but fails the corresponding produce operation, the message gets marked as a `fail`. Otherwise, it is a `success`.


### `messages_produced_count` - [Counter](https://prometheus.io/docs/concepts/metric_types/#counter)
- increments each time a message is produced
- Labels:
  - `source` : name of the queue the worker consumed from.
  - `destination` : name of the queue the message was produced to


### `process_time_seconds` - [Summary](https://prometheus.io/docs/concepts/metric_types/#summary)
- observed the amount of time various processes take to run
- Labels:
  - `process_name` : name of the process that is tracked
    - Values:
      - `component` : time associated with the processing time for the function that Volley wraps. This is isolated to the logic in the user's function.
      - `cycle` : one full cycle of consume message, serialize, schema validation, component processing, and publishing to all outputs. `component` is a subset of `cycle`

### `redis_process_time_seconds` - [Summary](https://prometheus.io/docs/concepts/metric_types/#summary)
- similar to `process_time_seconds` but is isolated to the RSMQ connector.
- Labels:
  - `operation`: name of the operation
    - `read` : time to read a message from the queue
    - `delete` : time to delete a message from the queue
    - `write` : time to add a message to the queue
    - `delete` : time to delete a message from the queue


Applications can export their own metrics as well. Examples in the Prometheus official [python client](https://github.com/prometheus/client_python) are a greaet place to start. The Volley exporter will collect these metrics are export expose them to be scraped by a Prometheus server.

# Support

`#ask-machine-learning`<|MERGE_RESOLUTION|>--- conflicted
+++ resolved
@@ -67,14 +67,9 @@
 }
 
 engine = Engine(
-<<<<<<< HEAD
-  input_queue="input-topic",
-  output_queues=["output-topic"],
-=======
   app_name="my_volley_app",
   input_queue="input-queue",
   output_queues=["output-queue"],
->>>>>>> 7e21b9b5
   dead_letter_queue="dead-letter-queue",
   queue_config=queue_config
 )
