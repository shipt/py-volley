version: '3.5'
services:
    dummy_events:
        container_name: dummy_events
        environment:
            - APP_ENV=localhost
            - REDIS_HOST=redis
            - REDIS_PORT=6379
            - KAFKA_BROKERS=kafka:29092
        build:
            context: .
            dockerfile: Dockerfile
            target: dev
            args:
                SHIPT_PYPI_USERNAME: ${POETRY_HTTP_BASIC_SHIPT_USERNAME}
                SHIPT_PYPI_PASSWORD: ${POETRY_HTTP_BASIC_SHIPT_PASSWORD}
        depends_on:
            - kafka
        volumes:
            - ./:/app/ 
        # ports:
        #     - 5678:5678
        # command: python -m debugpy --listen 0.0.0.0:5678 --wait-for-client main.py dummy_events
        command: python main.py dummy_events

    features:
        container_name: features
        environment:
            - APP_ENV=localhost
            - REDIS_HOST=redis
            - REDIS_PORT=6379
            - KAFKA_BROKERS=kafka:29092
        build:
            target: dev
            context: .
            dockerfile: Dockerfile
            args:
                SHIPT_PYPI_USERNAME: ${POETRY_HTTP_BASIC_SHIPT_USERNAME}
                SHIPT_PYPI_PASSWORD: ${POETRY_HTTP_BASIC_SHIPT_PASSWORD}
        depends_on:
            - kafka
            - redis
        volumes:
            - ./:/app/
#         ports:
#             - 5678:5678
#         command: python -m debugpy --listen 0.0.0.0:5678 --wait-for-client main.py features  kafka rsmq
        command: python main.py features

    triage:
        container_name: triage
        environment:
            - APP_ENV=localhost
            - REDIS_HOST=redis
            - REDIS_PORT=6379
        build:
            target: dev
            context: .
            dockerfile: Dockerfile
            args:
                SHIPT_PYPI_USERNAME: ${POETRY_HTTP_BASIC_SHIPT_USERNAME}
                SHIPT_PYPI_PASSWORD: ${POETRY_HTTP_BASIC_SHIPT_PASSWORD}
        depends_on:
            - redis
        volumes:
            - ./:/app/
        # ports:
        #     - 5678:5678
        # command: python -m debugpy --listen 0.0.0.0:5678 --wait-for-client main.py triage
        command: python main.py triage

    optimizer:
        container_name: optimizer
        environment:
            - APP_ENV=localhost
            - REDIS_HOST=redis
            - REDIS_PORT=6379
        build:
            target: dev
            context: .
            dockerfile: Dockerfile
            args:
                SHIPT_PYPI_USERNAME: ${POETRY_HTTP_BASIC_SHIPT_USERNAME}
                SHIPT_PYPI_PASSWORD: ${POETRY_HTTP_BASIC_SHIPT_PASSWORD}
        depends_on:
            - redis
<<<<<<< HEAD
        ports:
            - 5678:5678
        command: python -m debugpy --listen 0.0.0.0:5678 --wait-for-client main.py optimizer
        # command: python main.py optimizer
=======
        volumes:
            - ./:/app/
        # ports:
        #     - 5678:5678
        # command: python -m debugpy --listen 0.0.0.0:5678 --wait-for-client main.py optimizer
        command: python main.py optimizer

>>>>>>> f8d873d4
    fallback:
        container_name: fallback
        environment:
            - APP_ENV=localhost
            - REDIS_HOST=redis
            - REDIS_PORT=6379
        build:
            target: dev
            context: .
            dockerfile: Dockerfile
            args:
                SHIPT_PYPI_USERNAME: ${POETRY_HTTP_BASIC_SHIPT_USERNAME}
                SHIPT_PYPI_PASSWORD: ${POETRY_HTTP_BASIC_SHIPT_PASSWORD}
        volumes:
            - ./:/app/
        depends_on:
            - redis
        # ports:
        #     - 5678:5678
        # command: python -m debugpy --listen 0.0.0.0:5678 --wait-for-client main.py fallback
        command: python main.py fallback

    collector:
        container_name: collector
        environment:
            - APP_ENV=localhost
            - REDIS_HOST=redis
            - REDIS_PORT=6379
        build:
            target: dev
            context: .
            dockerfile: Dockerfile
            args:
                SHIPT_PYPI_USERNAME: ${POETRY_HTTP_BASIC_SHIPT_USERNAME}
                SHIPT_PYPI_PASSWORD: ${POETRY_HTTP_BASIC_SHIPT_PASSWORD}
        depends_on:
            - redis
            - postgres
        volumes:
            - ./:/app/
        # ports:
        #     - 5678:5678
        # command: python -m debugpy --listen 0.0.0.0:5678 --wait-for-client main.py collector
        command: python main.py collector

    publisher:
        container_name: publisher
        environment:
            - APP_ENV=localhost
            - REDIS_HOST=redis
            - REDIS_PORT=6379
            - KAFKA_BROKERS=kafka:29092
        build:
            target: dev
            context: .
            dockerfile: Dockerfile
            args:
                SHIPT_PYPI_USERNAME: ${POETRY_HTTP_BASIC_SHIPT_USERNAME}
                SHIPT_PYPI_PASSWORD: ${POETRY_HTTP_BASIC_SHIPT_PASSWORD}
        volumes:
            - ./:/app/
        depends_on:
            - postgres
            - kafka
        # ports:
        #     - 5678:5678
        # command: python -m debugpy --listen 0.0.0.0:5678 --wait-for-client main.py publisher
        command: python main.py publisher

    dummy_consumer:
        container_name: dummy_consumer
        environment:
            - APP_ENV=localhost
            - REDIS_HOST=redis
            - REDIS_PORT=6379
            - KAFKA_BROKERS=kafka:29092
        build:
            target: dev
            context: .
            dockerfile: Dockerfile
            args:
                SHIPT_PYPI_USERNAME: ${POETRY_HTTP_BASIC_SHIPT_USERNAME}
                SHIPT_PYPI_PASSWORD: ${POETRY_HTTP_BASIC_SHIPT_PASSWORD}
        volumes:
            - ./:/app/
        depends_on:
            - kafka
        # ports:
        #     - 5678:5678
        # command: python -m debugpy --listen 0.0.0.0:5678 --wait-for-client main.py dummy_consumer
        command: python main.py dummy_consumer

    redis:
        container_name: redis
        image: redis:latest
        ports:
            - 6379:6379
        healthcheck:
            test: ["CMD", "redis-cli", "ping"]
            interval: 5s
            timeout: 30s
            retries: 50

    postgres:
        restart: always
        image: postgres:12.3
        container_name: postgres
        ports:
            - 5432:5432
        environment:
            POSTGRES_PASSWORD: password

    zookeeper:
        image: confluentinc/cp-zookeeper:latest
        ports:
            - "2181:2181"
        environment:
            ZOOKEEPER_CLIENT_PORT: 2181
            ZOOKEEPER_TICK_TIME: 2000
            KAFKA_JMX_PORT: 39999

    kafka:
        image: confluentinc/cp-kafka:latest
        container_name: kafka
        restart: always
        depends_on:
            - zookeeper
        ports:
            - "9092:9092"
            - "7071:7071"
            - "49999:49999"
        # https://rmoff.net/2018/08/02/kafka-listeners-explained/
        environment:
            KAFKA_BROKER_ID: 1
            KAFKA_ZOOKEEPER_CONNECT: zookeeper:2181
            KAFKA_ADVERTISED_LISTENERS: PLAINTEXT://kafka:29092,PLAINTEXT_HOST://localhost:9092
            KAFKA_LISTENER_SECURITY_PROTOCOL_MAP: PLAINTEXT:PLAINTEXT,PLAINTEXT_HOST:PLAINTEXT
            KAFKA_INTER_BROKER_LISTENER_NAME: PLAINTEXT
            KAFKA_OFFSETS_TOPIC_REPLICATION_FACTOR: 1
            KAFKA_JMX_PORT: 49999

    metrics:
        container_name: metrics
        environment:
            - APP_ENV=localhost
            - REDIS_HOST=redis
        ports:
        - 8000:8000
        build:
            target: prod
            context: .
            dockerfile: Dockerfile
            args:
                SHIPT_PYPI_USERNAME: ${POETRY_HTTP_BASIC_SHIPT_USERNAME}
                SHIPT_PYPI_PASSWORD: ${POETRY_HTTP_BASIC_SHIPT_PASSWORD}
        volumes:
            - ./:/app/
        depends_on:
            - redis
        command: uvicorn monitoring.monitoring:app<|MERGE_RESOLUTION|>--- conflicted
+++ resolved
@@ -84,12 +84,6 @@
                 SHIPT_PYPI_PASSWORD: ${POETRY_HTTP_BASIC_SHIPT_PASSWORD}
         depends_on:
             - redis
-<<<<<<< HEAD
-        ports:
-            - 5678:5678
-        command: python -m debugpy --listen 0.0.0.0:5678 --wait-for-client main.py optimizer
-        # command: python main.py optimizer
-=======
         volumes:
             - ./:/app/
         # ports:
@@ -97,7 +91,6 @@
         # command: python -m debugpy --listen 0.0.0.0:5678 --wait-for-client main.py optimizer
         command: python main.py optimizer
 
->>>>>>> f8d873d4
     fallback:
         container_name: fallback
         environment:
