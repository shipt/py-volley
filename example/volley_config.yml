--- conflicted
+++ resolved
@@ -10,12 +10,8 @@
   - name: postgres_queue
     value: my_long_table_name
     type: postgres
-<<<<<<< HEAD
     schema: example.data_models.PostgresMessage
-=======
-    schema: volley.data_models.ComponentMessage
     serializer: None
->>>>>>> 7e21b9b5
     producer: example.plugins.my_plugin.MyPGProducer
     consumer: example.plugins.my_plugin.MyPGConsumer
   - name: output-topic
