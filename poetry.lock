--- conflicted
+++ resolved
@@ -83,11 +83,7 @@
 version = "1.15.0"
 description = "Foreign Function Interface for Python calling C code."
 category = "main"
-<<<<<<< HEAD
 optional = true
-=======
-optional = false
->>>>>>> a59db82e
 python-versions = "*"
 
 [package.dependencies]
@@ -572,11 +568,7 @@
 version = "2.21"
 description = "C parser in Python"
 category = "main"
-<<<<<<< HEAD
 optional = true
-=======
-optional = false
->>>>>>> a59db82e
 python-versions = ">=2.7, !=3.0.*, !=3.1.*, !=3.2.*, !=3.3.*"
 
 [[package]]
@@ -759,11 +751,7 @@
 version = "22.3.0"
 description = "Python bindings for 0MQ"
 category = "main"
-<<<<<<< HEAD
 optional = true
-=======
-optional = false
->>>>>>> a59db82e
 python-versions = ">=3.6"
 
 [package.dependencies]
@@ -976,18 +964,14 @@
 
 [extras]
 all = ["confluent-kafka", "PyRSMQ", "hiredis", "tenacity"]
-confluent = ["confluent-kafka"]
+kafka = ["confluent-kafka"]
 rmsq = ["PyRSMQ", "hiredis", "tenacity"]
 zmq = ["pyzmq"]
 
 [metadata]
 lock-version = "1.1"
 python-versions = "^3.8,<3.11"
-<<<<<<< HEAD
-content-hash = "9c340cc3288a742f153fcca1b346631f5e93c750376025fea81fca164ba5558f"
-=======
-content-hash = "8a3d11b26e715d537bd42ea4415678375cb76930a84cf0ca095584b4c746dad6"
->>>>>>> a59db82e
+content-hash = "3080100934d1cee4b4852b2165f08dc4db5afb67f7df651d15d62ff6bf2961a2"
 
 [metadata.files]
 astroid = [
