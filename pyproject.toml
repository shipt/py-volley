[tool.poetry]
name = "py_volley"
version = "0.16.0"
description = "Pluggable message queueing for Python"
authors = ["ask-machine-learning <shipt@shipt.com>"]

packages = [
    { include = "volley" },
]

[[tool.poetry.source]]
name = "shipt"
url = "https://github.com/shipt/py-volley"
secondary = true

[tool.poetry.urls]
"Docs" = "https://shipt.github.io/py-volley/"

[tool.poetry.dependencies]
python = "^3.8,<3.11"
prometheus-client = "^0.11.0"
pydantic = "^1.8.2"
PyYAML = "^5.4.1"
orjson = "^3.6.4"
msgpack = "^1.0.3"
<<<<<<< HEAD

confluent-kafka = {version ="^1.8.2", optional = true}
PyRSMQ = {version ="^0.4.5", optional = true}
hiredis = {version ="^2.0.0", optional = true}
tenacity = {version ="^8.0.1", optional = true}
pyzmq = {version ="^22.3.0", optional = true}

[tool.poetry.extras]
all = ["confluent-kafka", "PyRSMQ", "hiredis", "tenacity", "zmq"]
rmsq = ["PyRSMQ", "hiredis", "tenacity"]
confluent = ["confluent-kafka"]
zmq = ["pyzmq"]
=======
confluent-kafka = "^1.7.0"
tenacity = "^8.0.1"
pyzmq = "^22.3.0"
>>>>>>> 4698de6a

[tool.poetry.dev-dependencies]
flake8 = "^3.9.2"
mypy = "^0.910"
coverage = "^6.0"
black = "^21.9b0"
pytest = "^6.2.5"
isort = "^5.9.3"
pydantic = "^1.8.2"
codecov = "^2.1.12"
debugpy = "^1.5.0"
pytest-cov = "^3.0.0"
types-requests = "^2.25.11"
types-pytz = "^2021.3.0"
mkdocs = "^1.2.3"
mkdocs-material = "^7.3.6"
mdx-include = "^1.4.1"
mkdocs-markdownextradata-plugin = "^0.2.4"
mkdocstrings = "^0.16.2"
psycopg2-binary = "^2.9.2"
SQLAlchemy = "^1.4.27"
pylint = "^2.12.1"
pytest-asyncio = "^0.16.0"
types-PyYAML = "^6.0.3"
types-redis = "^4.1.10"

[tool.isort]
profile = "black"

[build-system]
requires = ["poetry-core>=1.0.0"]
build-backend = "poetry.core.masonry.api"

[tool.coverage]
run.omit = [
    "./example/*",
    "./example.py",
    "./tests/*"
    ]
report.show_missing = true
report.fail_under = 98

[tool.black]
line-length = 120
target-version = ['py310', 'py39', 'py38']

[tool.pytest.ini_options]
log_cli = true
log_cli_level = "INFO"
markers = [
    "integration: mark a test as an integration test"
]

[tool.pylint.master]
ignore="example"

[tool.pylint.messages_control]
disable = "all"
enable = [
    "abstract-method",
    "arguments-differ",
    "differing-param-doc",
    "differing-type-doc",
    "invalid-overridden-method",
    "logging-fstring-interpolation",
    "missing-param-doc",
    "missing-raises-doc",
    "missing-return-doc",
    "missing-return-type-doc",
    "missing-yield-doc",
    "missing-yield-type-doc",
    "multiple-constructor-doc",
    "protected-access",
    "redundant-returns-doc",
    "redundant-yields-doc",
    "signature-differs",
    "super-init-not-called",
    "unused-argument",
    "unused-variable",
    "useless-object-inheritance"
]<|MERGE_RESOLUTION|>--- conflicted
+++ resolved
@@ -23,7 +23,6 @@
 PyYAML = "^5.4.1"
 orjson = "^3.6.4"
 msgpack = "^1.0.3"
-<<<<<<< HEAD
 
 confluent-kafka = {version ="^1.8.2", optional = true}
 PyRSMQ = {version ="^0.4.5", optional = true}
@@ -34,13 +33,8 @@
 [tool.poetry.extras]
 all = ["confluent-kafka", "PyRSMQ", "hiredis", "tenacity", "zmq"]
 rmsq = ["PyRSMQ", "hiredis", "tenacity"]
-confluent = ["confluent-kafka"]
+kafka = ["confluent-kafka"]
 zmq = ["pyzmq"]
-=======
-confluent-kafka = "^1.7.0"
-tenacity = "^8.0.1"
-pyzmq = "^22.3.0"
->>>>>>> 4698de6a
 
 [tool.poetry.dev-dependencies]
 flake8 = "^3.9.2"
