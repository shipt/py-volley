[tool.poetry]
name = "ml_bundle_engine"
version = "0.1.0"
description = "ML driven bundle engine consisting of workers & queues"
authors = ["jeisele <jeisele@shipt.com>"]

[[tool.poetry.source]]
name = "shipt"
url = "https://pypi.shipt.com/simple/"
secondary = true

[tool.poetry.dependencies]
Jinja2 = "^3.0.2"
numpy = "^1.21.2"
prometheus-client = "^0.11.0"
psycopg2-binary = "^2.9.1"
pydantic = "^1.8.2"
PyRSMQ = "^0.4.5"
pyshipt-logging = "^0.0.2"
pyshipt-streams = "^1.1.0"
python = "^3.9,<3.11"
PyYAML = "^5.4.1"
rollbar = "^0.16.2"
SQLAlchemy = "^1.4.25"
sqlmodel = "^0.0.4"
<<<<<<< HEAD
rollbar = "^0.16.2"
pandas = "^1.3.4"
=======
uvicorn = {extras = ["standard"], version = "^0.15.0"}
>>>>>>> 499f85bb

[tool.poetry.dev-dependencies]
flake8 = "^3.9.2"
mypy = "^0.910"
coverage = "^6.0"
black = "^21.9b0"
pytest = "^6.2.5"
isort = "^5.9.3"
pydantic = "^1.8.2"
codecov = "^2.1.12"
debugpy = "^1.5.0"
pytest-cov = "^3.0.0"
pylint = "^2.11.1"
jupyter = "^1.0.0"
types-requests = "^2.25.11"

[tool.isort]
profile = "black"

[build-system]
requires = ["poetry-core>=1.0.0"]
build-backend = "poetry.core.masonry.api"

[tool.coverage.report]
show_missing = true
fail_under = 75

[tool.black]
line-length = 120
target-version = ['py39']<|MERGE_RESOLUTION|>--- conflicted
+++ resolved
@@ -23,12 +23,7 @@
 rollbar = "^0.16.2"
 SQLAlchemy = "^1.4.25"
 sqlmodel = "^0.0.4"
-<<<<<<< HEAD
-rollbar = "^0.16.2"
-pandas = "^1.3.4"
-=======
 uvicorn = {extras = ["standard"], version = "^0.15.0"}
->>>>>>> 499f85bb
 
 [tool.poetry.dev-dependencies]
 flake8 = "^3.9.2"
