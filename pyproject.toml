[tool.poetry]
name = "py_volley"
<<<<<<< HEAD
version = "0.15.3"
description = "Pluggable message queueing for Python"
=======
version = "0.15.4"
description = "send messages everywhere"
>>>>>>> 2b39912e
authors = ["ask-machine-learning <shipt@shipt.com>"]

packages = [
    { include = "volley" },
]

[[tool.poetry.source]]
name = "shipt"
url = "https://pypi.shipt.com/simple/"
secondary = true

[tool.poetry.dependencies]
python = "^3.8,<3.11"
prometheus-client = "^0.11.0"
pydantic = "^1.8.2"
PyRSMQ = "^0.4.5"

PyYAML = "^5.4.1"
hiredis = "^2.0.0"
orjson = "^3.6.4"
msgpack = "^1.0.3"
confluent-kafka = "^1.7.0"
tenacity = "^8.0.1"

[tool.poetry.dev-dependencies]
flake8 = "^3.9.2"
mypy = "^0.910"
coverage = "^6.0"
black = "^21.9b0"
pytest = "^6.2.5"
isort = "^5.9.3"
pydantic = "^1.8.2"
codecov = "^2.1.12"
debugpy = "^1.5.0"
pytest-cov = "^3.0.0"
types-requests = "^2.25.11"
types-pytz = "^2021.3.0"
mkdocs = "^1.2.3"
mkdocs-material = "^7.3.6"
mdx-include = "^1.4.1"
mkdocs-markdownextradata-plugin = "^0.2.4"
mkdocstrings = "^0.16.2"
psycopg2-binary = "^2.9.2"
SQLAlchemy = "^1.4.27"
pylint = "^2.12.1"
pytest-asyncio = "^0.16.0"
types-PyYAML = "^6.0.3"
types-redis = "^4.1.10"

[tool.isort]
profile = "black"

[build-system]
requires = ["poetry-core>=1.0.0"]
build-backend = "poetry.core.masonry.api"

[tool.coverage]
run.omit = [
    "./example/*",
    "./example.py",
    "./tests/*"
    ]
report.show_missing = true
report.fail_under = 98

[tool.black]
line-length = 120
target-version = ['py310', 'py39', 'py38']

[tool.pytest.ini_options]
log_cli = true
log_cli_level = "INFO"
markers = [
    "integration: mark a test as an integration test"
]


[tool.pylint.master]
ignore="example"

[tool.pylint.messages_control]
disable = "all"
enable = [
    "abstract-method",
    "arguments-differ",
    "differing-param-doc",
    "differing-type-doc",
    "invalid-overridden-method",
    "logging-fstring-interpolation",
    "missing-param-doc",
    "missing-raises-doc",
    "missing-return-doc",
    "missing-return-type-doc",
    "missing-yield-doc",
    "missing-yield-type-doc",
    "multiple-constructor-doc",
    "protected-access",
    "redundant-returns-doc",
    "redundant-yields-doc",
    "signature-differs",
    "super-init-not-called",
    "unused-argument",
    "unused-variable",
    "useless-object-inheritance"
]<|MERGE_RESOLUTION|>--- conflicted
+++ resolved
@@ -1,12 +1,7 @@
 [tool.poetry]
 name = "py_volley"
-<<<<<<< HEAD
-version = "0.15.3"
+version = "0.15.4"
 description = "Pluggable message queueing for Python"
-=======
-version = "0.15.4"
-description = "send messages everywhere"
->>>>>>> 2b39912e
 authors = ["ask-machine-learning <shipt@shipt.com>"]
 
 packages = [
