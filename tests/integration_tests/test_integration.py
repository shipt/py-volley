import json
import time
from typing import List
from uuid import uuid4

from confluent_kafka import OFFSET_END, TopicPartition
from pyshipt_streams import KafkaConsumer, KafkaProducer

from example.data_models import InputMessage
from tests.integration_tests.conftest import Environment
from volley.logging import logger

POLL_TIMEOUT = 30


def test_end_to_end(environment: Environment) -> None:  # noqa
    """good data should make it all the way through app"""
    # get name of the input topic
<<<<<<< HEAD
    produce_topic = queues["input-topic"].value
    logger.info(f"{produce_topic=}")
=======
    logger.info(f"{environment.input_topic=}")
>>>>>>> d03629d8
    p = KafkaProducer()

    # get some sample data
    data = InputMessage.schema()["examples"][0]

    # consumer the messages off the output topic
<<<<<<< HEAD
    consume_topic = queues["output-topic"].value
=======
    consume_topic = environment.output_topic
>>>>>>> d03629d8
    logger.info(f"{consume_topic=}")
    c = KafkaConsumer(consumer_group="int-test-group")
    c.consumer.assign([TopicPartition(topic=consume_topic, partition=0, offset=OFFSET_END)])
    c.subscribe([consume_topic])

    # create some unique request id for tracking
    test_messages = 3
    request_ids: List[str] = [f"test_{x}_{str(uuid4())[:5]}" for x in range(test_messages)]
    for req_id in request_ids:
        # publish the messages
        data["request_id"] = req_id
        p.publish(environment.input_topic, value=json.dumps(data))
    p.flush()

    # wait some seconds max for messages to reach output topic
    start = time.time()
    consumed_messages = []
    while (time.time() - start) < POLL_TIMEOUT:
        message = c.poll(1)
        if message is None:
            continue
        if message.error():
            logger.error(message.error())
        else:
            consumed_messages.append(json.loads(message.value().decode("utf-8")))

        if len(consumed_messages) == len(request_ids):
            break

    c.close()

    conusumed_ids = []
    for m in consumed_messages:
        # assert all consumed IDs were from the list we produced
        _id = m["request_id"]
        assert _id in request_ids
        conusumed_ids.append(_id)

    for _id in request_ids:
        # assert all ids we produced were in the list we consumed
        assert _id in conusumed_ids

    assert len(request_ids) == len(conusumed_ids)


def test_dead_letter_queue(environment: Environment) -> None:
    """publish bad data to input queue
    it should cause schema violation and end up on DLQ
    """
<<<<<<< HEAD
    produce_topic = queues["input-topic"].value
    logger.info(f"{produce_topic=}")
=======
    logger.info(f"{environment.input_topic=}")
>>>>>>> d03629d8
    p = KafkaProducer()
    data = {"bad": "data"}

    logger.info(f"{environment.dlq=}")
    c = KafkaConsumer(consumer_group="int-test-group")
    c.consumer.assign([TopicPartition(topic=environment.dlq, partition=0, offset=OFFSET_END)])
    c.subscribe([environment.dlq])

    # publish data to input-topic that does not meet schema requirements
    test_messages = 3
    request_ids: List[str] = [f"test_{x}_{str(uuid4())[:5]}" for x in range(test_messages)]
    for req_id in request_ids:
        # publish the messages
        data["request_id"] = req_id
        p.publish(environment.input_topic, value=json.dumps(data))
    p.flush()

    start = time.time()
    consumed_messages = []
    while (time.time() - start) < POLL_TIMEOUT:
        message = c.poll(1)
        if message is None:
            continue
        if message.error():
            logger.error(message.error())
        else:
            consumed_messages.append(json.loads(message.value().decode("utf-8")))
            if len(request_ids) == len(consumed_messages):
                break
    c.close()

    conusumed_ids = []
    for m in consumed_messages:
        # assert all consumed IDs were from the list we produced
        _id = m["error_msg"]["request_id"]
        assert _id in request_ids
        conusumed_ids.append(_id)

    for _id in request_ids:
        # assert all ids we produced were in the list we consumed
        assert _id in conusumed_ids

    assert len(request_ids) == len(conusumed_ids)<|MERGE_RESOLUTION|>--- conflicted
+++ resolved
@@ -16,23 +16,14 @@
 def test_end_to_end(environment: Environment) -> None:  # noqa
     """good data should make it all the way through app"""
     # get name of the input topic
-<<<<<<< HEAD
-    produce_topic = queues["input-topic"].value
-    logger.info(f"{produce_topic=}")
-=======
     logger.info(f"{environment.input_topic=}")
->>>>>>> d03629d8
     p = KafkaProducer()
 
     # get some sample data
     data = InputMessage.schema()["examples"][0]
 
     # consumer the messages off the output topic
-<<<<<<< HEAD
-    consume_topic = queues["output-topic"].value
-=======
     consume_topic = environment.output_topic
->>>>>>> d03629d8
     logger.info(f"{consume_topic=}")
     c = KafkaConsumer(consumer_group="int-test-group")
     c.consumer.assign([TopicPartition(topic=consume_topic, partition=0, offset=OFFSET_END)])
@@ -82,12 +73,7 @@
     """publish bad data to input queue
     it should cause schema violation and end up on DLQ
     """
-<<<<<<< HEAD
-    produce_topic = queues["input-topic"].value
-    logger.info(f"{produce_topic=}")
-=======
     logger.info(f"{environment.input_topic=}")
->>>>>>> d03629d8
     p = KafkaProducer()
     data = {"bad": "data"}
 
